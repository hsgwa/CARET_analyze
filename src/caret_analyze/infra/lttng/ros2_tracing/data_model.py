--- conflicted
+++ resolved
@@ -44,37 +44,8 @@
     def __init__(self) -> None:
         """Create a Ros2DataModel."""
         # Objects (one-time events, usually when something is created)
-<<<<<<< HEAD
-        self._contexts: List[Dict] = []
-        self._nodes: List[Dict] = []
-        self._publishers: List[Dict] = []
-        self._subscriptions: List[Dict] = []
-        self._subscription_objects: List[Dict] = []
-        self._services: List[Dict] = []
-        self._clients: List[Dict] = []
-        self._timers: List[Dict] = []
-        self._timers_caret: List[Dict] = []
-        self._caret_init: List[Dict] = []
-        self._timer_node_links: List[Dict] = []
-        self._callback_objects: List[Dict] = []
-        self._callback_symbols: List[Dict] = []
-        self._lifecycle_state_machines: List[Dict] = []
-        self._executors: List[Dict] = []
-        self._executors_static: List[Dict] = []
-        self._callback_groups: List[Dict] = []
-        self._callback_groups_static: List[Dict] = []
-        self._callback_group_timer: List[Dict] = []
-        self._callback_group_subscription: List[Dict] = []
-        self._callback_group_service: List[Dict] = []
-        self._callback_group_client: List[Dict] = []
-        self._rmw_impl: List[Dict] = []
-
-        self._tilde_subscriptions: List[Dict] = []
-        self._tilde_publishers: List[Dict] = []
-        self._tilde_subscribe_added: List[Dict] = []
-=======
         self._contexts = TracePointIntermediateData(
-            ['context_handle', 'timestamp', 'pid', 'version'])
+            ['context_handle', 'timestamp', 'pid'])
         self._nodes = TracePointIntermediateData(
             ['node_handle', 'timestamp', 'tid', 'rmw_handle', 'namespace', 'name'])
         self._publishers = TracePointIntermediateData(
@@ -90,6 +61,8 @@
             ['client_handle', 'timestamp', 'node_handle', 'rmw_handle', 'service_name'])
         self._timers = TracePointIntermediateData(
             ['timer_handle', 'timestamp', 'period', 'tid'])
+        self._caret_init = TracePointIntermediateData(
+            ['timestamp', 'clock_offset'])
         self._timer_node_links = TracePointIntermediateData(
             ['timer_handle', 'timestamp', 'node_handle'])
         self._callback_objects = TracePointIntermediateData(
@@ -123,7 +96,6 @@
             ['publisher', 'node_name', 'topic_name', 'timestamp'])
         self._tilde_subscribe_added = TracePointIntermediateData(
             ['subscription_id', 'node_name', 'topic_name', 'timestamp'])
->>>>>>> f310b0e4
 
         # Events (multiple instances, may not have a meaningful index)
         # string argument
@@ -762,115 +734,8 @@
         self._caret_init.append(record)
 
     def finalize(self) -> None:
-<<<<<<< HEAD
-        self.contexts = pd.DataFrame.from_dict(self._contexts)
-        if self._contexts:
-            self.contexts.set_index('context_handle', inplace=True, drop=True)
-        self.nodes = pd.DataFrame.from_dict(self._nodes)
-        if self._nodes:
-            self.nodes.set_index('node_handle', inplace=True, drop=True)
-        self.publishers = pd.DataFrame.from_dict(self._publishers)
-        if self._publishers:
-            self.publishers.set_index(
-                'publisher_handle', inplace=True, drop=True)
-        self.subscriptions = pd.DataFrame.from_dict(self._subscriptions)
-        if self._subscriptions:
-            self.subscriptions.set_index(
-                'subscription_handle', inplace=True, drop=True)
-        self.subscription_objects = pd.DataFrame.from_dict(
-            self._subscription_objects)
-        if self._subscription_objects:
-            self.subscription_objects.set_index(
-                'subscription', inplace=True, drop=True)
-        self.services = pd.DataFrame.from_dict(self._services)
-        if self._services:
-            self.services.set_index('service_handle', inplace=True, drop=True)
-        self.clients = pd.DataFrame.from_dict(self._clients)
-        if self._clients:
-            self.clients.set_index('client_handle', inplace=True, drop=True)
-        self.caret_init = pd.DataFrame.from_dict(self._caret_init)
-        self.timers = pd.DataFrame.from_dict(self._timers)
-        if self._timers:
-            self.timers.set_index('timer_handle', inplace=True, drop=True)
-        self.timer_node_links = pd.DataFrame.from_dict(self._timer_node_links)
-        if self._timer_node_links:
-            self.timer_node_links.set_index(
-                'timer_handle', inplace=True, drop=True)
-        self.callback_objects = pd.DataFrame.from_dict(self._callback_objects)
-        if self._callback_objects:
-            self.callback_objects.set_index(
-                'reference', inplace=True, drop=True)
-        self.callback_symbols = pd.DataFrame.from_dict(self._callback_symbols)
-        if self._callback_symbols:
-            self.callback_symbols.set_index(
-                'callback_object', inplace=True, drop=True)
-        self.lifecycle_state_machines = pd.DataFrame.from_dict(
-            self._lifecycle_state_machines)
-        if self._lifecycle_state_machines:
-            self.lifecycle_state_machines.set_index(
-                'state_machine_handle', inplace=True, drop=True
-            )
-        self.lifecycle_transitions = pd.DataFrame.from_dict(
-            self._lifecycle_transitions)
-        self.executors = pd.DataFrame.from_dict(self._executors)
-        if self._executors:
-            self.executors.set_index(
-                'executor_addr', inplace=True, drop=True
-            )
-        self.executors_static = pd.DataFrame.from_dict(self._executors_static)
-        if self._executors_static:
-            self.executors_static.set_index(
-                'executor_addr', inplace=True, drop=True
-            )
-        self.callback_groups = pd.DataFrame.from_dict(self._callback_groups)
-        if self._callback_groups:
-            self.callback_groups.set_index(
-                'callback_group_addr', inplace=True, drop=True
-            )
-        self.callback_groups_static = pd.DataFrame.from_dict(self._callback_groups_static)
-        if self._callback_groups_static:
-            self.callback_groups_static.set_index(
-                'callback_group_addr', inplace=True, drop=True
-            )
-        self.callback_group_timer = pd.DataFrame.from_dict(self._callback_group_timer)
-        if self._callback_group_timer:
-            self.callback_group_timer.set_index(
-                'callback_group_addr', inplace=True, drop=True
-            )
-        self.callback_group_subscription = pd.DataFrame.from_dict(
-            self._callback_group_subscription)
-        if self._callback_group_subscription:
-            self.callback_group_subscription.set_index(
-                'callback_group_addr', inplace=True, drop=True
-            )
-        self.callback_group_service = pd.DataFrame.from_dict(self._callback_group_service)
-        if self._callback_group_service:
-            self.callback_group_service.set_index(
-                'callback_group_addr', inplace=True, drop=True
-            )
-        self.callback_group_client = pd.DataFrame.from_dict(self._callback_group_client)
-        if self._callback_group_client:
-            self.callback_group_client.set_index(
-                'callback_group_addr', inplace=True, drop=True
-            )
-        self.tilde_subscriptions = pd.DataFrame.from_dict(self._tilde_subscriptions)
-        if self._tilde_subscriptions:
-            self.tilde_subscriptions.set_index(
-                'subscription', inplace=True, drop=True
-            )
-        self.tilde_publishers = pd.DataFrame.from_dict(self._tilde_publishers)
-        if self._tilde_publishers:
-            self.tilde_publishers.set_index(
-                'publisher', inplace=True, drop=True
-            )
-        self.tilde_subscribe_added = pd.DataFrame.from_dict(self._tilde_subscribe_added)
-        if self._tilde_subscribe_added:
-            self.tilde_subscribe_added.set_index(
-                'subscription_id', inplace=True, drop=True
-            )
-=======
         self.contexts = self._contexts.get_finalized('context_handle')
-        del self._contexts
+        self.caret_init = self._caret_init.get_finalized()
 
         self.nodes = self._nodes.get_finalized('node_handle')
         del self._nodes
@@ -945,7 +810,6 @@
 
         self.tilde_subscribe_added = self._tilde_subscribe_added.get_finalized('subscription_id')
         del self._tilde_subscribe_added
->>>>>>> f310b0e4
 
         self.rmw_impl = self._rmw_impl.get_finalized()
         del self._rmw_impl