# Copyright 2021 Research Institute of Systems Planning, Inc.
#
# Licensed under the Apache License, Version 2.0 (the "License");
# you may not use this file except in compliance with the License.
# You may obtain a copy of the License at
#
#     http://www.apache.org/licenses/LICENSE-2.0
#
# Unless required by applicable law or agreed to in writing, software
# distributed under the License is distributed on an "AS IS" BASIS,
# WITHOUT WARRANTIES OR CONDITIONS OF ANY KIND, either express or implied.
# See the License for the specific language governing permissions and
# limitations under the License.

from __future__ import annotations

from collections import defaultdict
from functools import cached_property, lru_cache
from logging import getLogger, WARN
<<<<<<< HEAD
from typing import Dict, List, Optional, Sequence, Tuple, Union
=======
from typing import Dict, List, Optional, Sequence
>>>>>>> 6985fdb3

from caret_analyze.infra.lttng.value_objects.timer_control import TimerInit
from caret_analyze.value_objects.timer import TimerValue

import pandas as pd

from .ros2_tracing.data_model import Ros2DataModel
from .ros2_tracing.data_model_service import DataModelService
from .value_objects import (CallbackGroupAddr,
                            CallbackGroupValueLttng,
                            NodeValueLttng,
                            PublisherValueLttng,
                            ServiceCallbackValueLttng,
                            SubscriptionCallbackValueLttng,
                            TimerCallbackValueLttng,
                            TimerControl)
from ..trace_point_data import TracePointData, TracePointIntermediateData
from ...common import Util
from ...exceptions import InvalidArgumentError
from ...value_objects import ExecutorValue, NodeValue, Qos


logger = getLogger(__name__)


class LttngInfo:

    def __init__(self, data: Ros2DataModel):
        self._formatted = DataFrameFormatted(data)

        # TODO(hsgwa): check rmw_impl for each process.
        self._rmw_implementation = data.rmw_impl.iat(0, 0) if len(data.rmw_impl) > 0 else ''

        self._timer_cb_cache: Dict[str, Sequence[TimerCallbackValueLttng]] = {}
        self._sub_cb_cache: Dict[str, List[SubscriptionCallbackValueLttng]] = {}
        self._srv_cb_cache: Dict[str, List[ServiceCallbackValueLttng]] = {}
        self._pub_cache: Dict[str, List[PublisherValueLttng]] = {}
        self._cbg_cache: Dict[str, List[CallbackGroupValueLttng]] = {}

        self._id_to_topic: Dict[str, str] = {}
        self._id_to_service: Dict[str, str] = {}
        self._sub_cb_cache_without_pub: Optional[Dict[str, List[SubscriptionCallbackValueLttng]]]
        self._sub_cb_cache_without_pub = None

        self._srv_cb_cache_without_pub: Optional[Dict[str, List[ServiceCallbackValueLttng]]]
        self._srv_cb_cache_without_pub = None

        self._timer_cb_cache_without_pub: Optional[Dict[str, List[TimerCallbackValueLttng]]]
        self._timer_cb_cache_without_pub = None

    def _get_timer_cbs_without_pub(self, node_id: str) -> List[TimerCallbackValueLttng]:
        if self._timer_cb_cache_without_pub is None:
            self._timer_cb_cache_without_pub = self._load_timer_cbs_without_pub()

        if node_id not in self._timer_cb_cache_without_pub:
            return []

        return self._timer_cb_cache_without_pub[node_id]

    def _get_sub_cbs_without_pub(self, node_id: str) -> List[SubscriptionCallbackValueLttng]:
        if self._sub_cb_cache_without_pub is None:
            self._sub_cb_cache_without_pub = self._load_sub_cbs_without_pub()

        if node_id not in self._sub_cb_cache_without_pub:
            return []

        return self._sub_cb_cache_without_pub[node_id]

    def _get_srv_cbs_without_pub(self, node_id: str) -> List[ServiceCallbackValueLttng]:
        if self._srv_cb_cache_without_pub is None:
            self._srv_cb_cache_without_pub = self._load_srv_cbs_without_pub()

        if node_id not in self._srv_cb_cache_without_pub:
            return []

        return self._srv_cb_cache_without_pub[node_id]

    def get_rmw_impl(self) -> str:
        """
        Get rmw implementation.

        Returns
        -------
        str
            rmw_implementation

        """
        return self._rmw_implementation

    def _load_timer_cbs_without_pub(self) -> Dict[str, List[TimerCallbackValueLttng]]:
        timer_cbs_info: Dict[str, List[TimerCallbackValueLttng]] = {}

        for node in self.get_nodes():
            timer_cbs_info[node.node_id] = []

        timer_callbacks = self._formatted.timer_callbacks.clone()
        nodes = self._formatted.nodes.clone()
        merge(timer_callbacks, nodes, 'node_handle')

        for _, row in timer_callbacks.df.iterrows():
            node_name = row['node_name']
            node_id = row['node_id']
            timer_cbs_info[node_id].append(
                TimerCallbackValueLttng(
                    callback_id=row['callback_id'],
                    node_name=node_name,
                    node_id=row['node_id'],
                    symbol=row['symbol'],
                    period_ns=row['period_ns'],
                    timer_handle=row['timer_handle'],
                    publish_topic_names=None,
                    callback_object=row['callback_object'],
                    construction_order=row['construction_order'],
                )
            )

        return timer_cbs_info

    def _get_timer_callbacks(self, node: NodeValue) -> Sequence[TimerCallbackValueLttng]:
        node_id = node.node_id
        assert node_id is not None

        timer_cbs = self._get_timer_cbs_without_pub(node_id)

        return timer_cbs

    def get_timer_callbacks(self, node: NodeValue) -> Sequence[TimerCallbackValueLttng]:
        """
        Get timer callbacks information.

        Parameters
        ----------
        node : NodeValue
            target node.

        Returns
        -------
        Sequence[TimerCallbackInfo]

        """
        def get_timer_cb_local(node: NodeValueLttng):
            node_id = node.node_id
            if node.node_id not in self._timer_cb_cache.keys():
                self._timer_cb_cache[node_id] = self._get_timer_callbacks(node)
            return self._timer_cb_cache[node_id]

        if node.node_id is None:
            return Util.flatten([
                get_timer_cb_local(node)
                for node
                in self._get_nodes(node.node_name)
            ])

        node_lttng = NodeValueLttng(node.node_name, node.node_id)
        return get_timer_cb_local(node_lttng)

    @lru_cache
    def get_nodes(self) -> Sequence[NodeValueLttng]:
        """
        Get node name list.

        Returns
        -------
        Sequence[NodeValue]
            node names.

        """
        nodes_data = self._formatted.nodes.clone()

        nodes = []
        added_nodes = set()
        duplicate_nodes = set()

        for _, row in nodes_data.df.iterrows():
            node_name = row['node_name']
            node_id = row['node_id']
            if node_name in added_nodes:
                duplicate_nodes.add(node_name)
            added_nodes.add(node_name)
            nodes.append(NodeValueLttng(node_name, node_id))

        for duplicate_node in duplicate_nodes:
            logger.warning(
                f'Duplicate node. node_name = {duplicate_node}. '
                'The measurement results may be incorrect.')

        return nodes

    def _load_sub_cbs_without_pub(
        self
    ) -> Dict[str, List[SubscriptionCallbackValueLttng]]:
        sub_cbs_info: Dict[str, List[SubscriptionCallbackValueLttng]] = {}

        for node in self.get_nodes():
            sub_cbs_info[node.node_id] = []

        sub = self._formatted.subscription_callbacks.clone()
        nodes = self._formatted.nodes.clone()
        merge(sub, nodes, 'node_handle')
        tilde_sub = self._formatted.tilde_subscriptions.clone()
        sub.merge(tilde_sub, ['node_name', 'topic_name'], how='left')

        for _, row in sub.df.iterrows():
            node_name = row['node_name']
            node_id = row['node_id']
            tilde_subscription = row['tilde_subscription']
            if tilde_subscription is pd.NA:
                tilde_subscription = None

            # Since callback_object_intra contains nan, it is of type np.float.
            record_callback_object_intra = row['callback_object_intra']
            if record_callback_object_intra is pd.NA:
                callback_object_intra = None
            else:
                callback_object_intra = int(record_callback_object_intra)
            self._id_to_topic[row['callback_id']] = row['topic_name']

            sub_cbs_info[node_id].append(
                SubscriptionCallbackValueLttng(
                    callback_id=row['callback_id'],
                    node_id=node_id,
                    node_name=node_name,
                    symbol=row['symbol'],
                    subscribe_topic_name=row['topic_name'],
                    publish_topic_names=None,
                    subscription_handle=row['subscription_handle'],
                    callback_object=row['callback_object'],
                    callback_object_intra=callback_object_intra,
                    tilde_subscription=tilde_subscription,
                    construction_order=row['construction_order']
                )
            )
        return sub_cbs_info

    def _get_subscription_callback_values(
        self,
        node: NodeValue
    ) -> List[SubscriptionCallbackValueLttng]:
        node_id = node.node_id
        assert node_id is not None

        sub_cbs_info: List[SubscriptionCallbackValueLttng]
        sub_cbs_info = self._get_sub_cbs_without_pub(node_id)
        return sub_cbs_info

    def get_subscription_callbacks(
        self,
        node: NodeValue
    ) -> Sequence[SubscriptionCallbackValueLttng]:
        """
        Get subscription callbacks information.

        Parameters
        ----------
        node : NodeValue
            target node.

        Returns
        -------
        Sequence[SubscriptionCallbackInfo]

        """
        def get_sub_cb_local(node: NodeValueLttng):
            node_id = node.node_id
            if node_id not in self._sub_cb_cache.keys():
                self._sub_cb_cache[node_id] = self._get_subscription_callback_values(node)
            return self._sub_cb_cache[node_id]

        if node.node_id is None:
            return Util.flatten([
                get_sub_cb_local(node)
                for node
                in self._get_nodes(node.node_name)
            ])

        node_lttng = NodeValueLttng(node.node_name, node.node_id)
        return get_sub_cb_local(node_lttng)

    @property
    def tilde_sub_id_map(self) -> Dict[int, int]:
        return self._formatted.tilde_sub_id_map

    def _load_srv_cbs_without_pub(
        self
    ) -> Dict[str, List[ServiceCallbackValueLttng]]:
        srv_cbs_info: Dict[str, List[ServiceCallbackValueLttng]] = {}

        for node in self.get_nodes():
            srv_cbs_info[node.node_id] = []

        srv = self._formatted.service_callbacks.clone()
        nodes = self._formatted.nodes.clone()
        merge(srv, nodes, 'node_handle')

        for _, row in srv.df.iterrows():
            node_name = row['node_name']
            node_id = row['node_id']

            self._id_to_service[row['callback_id']] = row['service_name']

            srv_cbs_info[node_id].append(
                ServiceCallbackValueLttng(
                    callback_id=row['callback_id'],
                    node_id=node_id,
                    node_name=node_name,
                    symbol=row['symbol'],
                    service_name=row['service_name'],
                    service_handle=row['service_handle'],
                    publish_topic_names=None,
                    callback_object=row['callback_object'],
                    construction_order=row['construction_order']
                )
            )
        return srv_cbs_info

    def _get_service_callback_values(
        self,
        node: NodeValue
    ) -> List[ServiceCallbackValueLttng]:
        node_id = node.node_id
        assert node_id is not None

        srv_cbs_info: List[ServiceCallbackValueLttng]
        srv_cbs_info = self._get_srv_cbs_without_pub(node_id)

        return srv_cbs_info

    def get_service_callbacks(
        self,
        node: NodeValue
    ) -> Sequence[ServiceCallbackValueLttng]:
        """
        Get service callbacks information.

        Parameters
        ----------
        node : NodeValue
            target node.

        Returns
        -------
        Sequence[ServiceCallbackInfo]

        """
        def get_srv_cb_local(node: NodeValueLttng):
            node_id = node.node_id
            if node_id not in self._srv_cb_cache.keys():
                self._srv_cb_cache[node_id] = self._get_service_callback_values(node)
            return self._srv_cb_cache[node_id]

        if node.node_id is None:
            return Util.flatten([
                get_srv_cb_local(node)
                for node
                in self._get_nodes(node.node_name)
            ])

        node_lttng = NodeValueLttng(node.node_name, node.node_id)
        return get_srv_cb_local(node_lttng)

    def _get_publishers(self, node: NodeValueLttng) -> List[PublisherValueLttng]:
        node_id = node.node_id
        return self.get_publishers_without_cb_bind(node_id)

    def get_publishers(self, node: NodeValue) -> List[PublisherValueLttng]:
        """
        Get publishers information.

        Parameters
        ----------
        node: NodeValue
            target node.

        Returns
        -------
        List[PublisherInfo]

        """
        def get_publishers_local(node: NodeValueLttng):
            node_id = node.node_id

            if node_id not in self._pub_cache.keys():
                self._pub_cache[node_id] = self._get_publishers(node)

            return self._pub_cache[node_id]

        if node.node_id is None:
            return Util.flatten([
                get_publishers_local(node)
                for node
                in self._get_nodes(node.node_name)
            ])

        node_lttng = NodeValueLttng(node.node_name, node.node_id)
        return get_publishers_local(node_lttng)

    def _get_nodes(
        self,
        node_name: str
    ) -> Sequence[NodeValueLttng]:
        return Util.filter_items(lambda x: x.node_name == node_name, self.get_nodes())

    def get_publishers_without_cb_bind(self, node_id: str) -> List[PublisherValueLttng]:
        """
        Get publishers information.

        Parameters
        ----------
        node_id : str
            node ID

        Returns
        -------
        List[PublisherInfo]

        """
        pub = self._formatted.publishers.clone()
        nodes = self._formatted.nodes.clone()
        merge(pub, nodes, 'node_handle')
        tilde_pub = self._formatted.tilde_publishers.clone()

        pub.merge(tilde_pub, ['node_name', 'topic_name'], how='left')
        # pub = pub.astype({'tilde_publisher': 'Int64'})
        pubs_info = []
        for _, row in pub.df.iterrows():
            if row['node_id'] != node_id:
                continue
            tilde_publisher = row['tilde_publisher']
            if tilde_publisher is pd.NA:
                tilde_publisher = None

            pubs_info.append(
                PublisherValueLttng(
                    node_name=row['node_name'],
                    topic_name=row['topic_name'],
                    node_id=row['node_id'],
                    callback_ids=None,
                    publisher_handle=row['publisher_handle'],
                    tilde_publisher=tilde_publisher
                )
            )

        return pubs_info

    def _is_user_made_callback(
        self,
        callback_id: str
    ) -> bool:
        is_subscription = callback_id in self._id_to_topic.keys()
        if not is_subscription:
            return True
        is_service = callback_id in self._id_to_service.keys()
        if not is_service:
            return True
        topic_name = self._id_to_topic[callback_id]

        return topic_name not in ['/clock', '/parameter_events']

    def _get_callback_groups(
        self,
        node_id: str
    ) -> List[CallbackGroupValueLttng]:
        concat_target_dfs = []
        concat_target_dfs.append(self._formatted.timer_callbacks.clone())
        concat_target_dfs.append(self._formatted.subscription_callbacks.clone())
        concat_target_dfs.append(self._formatted.service_callbacks.clone())

        try:
            column_names = [
                'callback_group_addr', 'callback_id', 'node_handle'
            ]
            concat = TracePointData.concat(concat_target_dfs, column_names)

            nodes = self._formatted.nodes.clone()
            callback_groups = self._formatted.callback_groups.clone()
            merge(concat, nodes, 'node_handle')
            merge(concat, callback_groups, 'callback_group_addr')

            callback_groups_values: List[CallbackGroupValueLttng] = []
            for _, group_df in concat.df.groupby('callback_group_addr'):
                row = group_df.iloc[0, :]
                node_id_ = row['node_id']
                if node_id != node_id_:
                    continue

                callback_ids = tuple(group_df['callback_id'].values)
                callback_ids = tuple(Util.filter_items(self._is_user_made_callback, callback_ids))

                callback_groups_values.append(
                    CallbackGroupValueLttng(
                        callback_group_type_name=row['group_type_name'],
                        node_name=row['node_name'],
                        node_id=node_id,
                        callback_ids=callback_ids,
                        callback_group_id=row['callback_group_id'],
                        callback_group_addr=row['callback_group_addr'],
                        executor_addr=row['executor_addr'],
                    )
                )

            return callback_groups_values
        except KeyError:
            return []

    def get_callback_groups(
        self,
        node: NodeValue
    ) -> Sequence[CallbackGroupValueLttng]:
        """
        Get callback groups value.

        Returns
        -------
        List[CallbackGroupInfo]

        """
        def get_cbg_local(node: NodeValueLttng):
            node_id = node.node_id

            if node_id not in self._cbg_cache:
                self._cbg_cache[node_id] = self._get_callback_groups(node.node_id)

            return self._cbg_cache[node_id]

        if node.node_id is None:
            return Util.flatten([
                get_cbg_local(node)
                for node
                in self._get_nodes(node.node_name)
            ])

        node_lttng = NodeValueLttng(node.node_name, node.node_id)
        return get_cbg_local(node_lttng)

    def get_executors(self) -> List[ExecutorValue]:
        """
        Get executors information.

        Returns
        -------
        List[ExecutorInfo]

        """
        executor = self._formatted.executor.clone()
        callback_groups = self._formatted.callback_groups.clone()
        merge(executor, callback_groups, 'executor_addr')
        execs = []

        for _, group in executor.df.groupby('executor_addr'):
            row = group.iloc[0, :]
            executor_type_name = row['executor_type_name']

            cbg_ids = group['callback_group_id'].values
            execs.append(
                ExecutorValue(
                    executor_type_name,
                    tuple(cbg_ids))
            )

        return execs

    def get_publisher_qos(self, publisher: PublisherValueLttng) -> Qos:
        publishers = self._formatted.publishers.clone()
        publishers.filter_rows('publisher_handle', publisher.publisher_handle)

        if len(publishers) == 0:
            raise InvalidArgumentError('No publisher matching the criteria was found.')
        if len(publishers) > 1:
            logger.warning(
                'Multiple publishers matching your criteria were found.'
                'The value of the first publisher qos will be returned.')

        depth = int(publishers.at('depth', 0))
        return Qos(depth)

    def get_subscription_qos(self, callback: SubscriptionCallbackValueLttng) -> Qos:
        subscription = self._formatted.subscription_callbacks.clone()
        subscription.filter_rows('callback_object', callback.callback_object)

        if len(subscription) == 0:
            raise InvalidArgumentError('No subscription matching the criteria was found.')
        if len(subscription) > 1:
            logger.warning(
                'Multiple publishers matching your criteria were found.'
                'The value of the first publisher qos will be returned.')

        depth = int(subscription.at('depth', 0))
        return Qos(depth)

    def get_timers(self, node: NodeValue) -> Sequence[TimerValue]:
        try:
            callbacks = self.get_timer_callbacks(node)
            timers = []
            for callback in callbacks:
                timers.append(
                        TimerValue(
                            period=callback.period_ns,
                            node_name=callback.node_name,
                            node_id=callback.node_id,
                            callback_id=callback.callback_id,
                        )
                    )

            return timers
        except ValueError:
            return []

    def get_timer_controls(self) -> Sequence[TimerControl]:
        timer_controls = self._formatted.timer_controls.clone()
        controls: List[TimerControl] = []
        for _, row in timer_controls.df.iterrows():
            if row['type'] == 'init':
                params = row['params']
                control = TimerInit(
                    int(row['timer_handle']),
                    int(row['timestamp']),
                    int(params['period']))
                controls.append(control)
            else:
                raise NotImplementedError('Unsupported timer control type.')

        return controls


class DataFrameFormatted:

    def __init__(self, data: Ros2DataModel):
        self._executor_df = self._build_executor(data)
        self._nodes = self._build_nodes(data)
        self._timer_callbacks = self._build_timer_callbacks(data)
        self._sub_callbacks = self._build_sub_callbacks(data)
        self._srv_callbacks = self._build_srv_callbacks(data)
        self._cbg = self._build_cbg(data)
        self._pub = self._build_publisher(data)
        self._tilde_sub = self._build_tilde_subscription(data)
        self._tilde = self._build_tilde_publisher(data)
        self._tilde_sub_id_to_sub = self._build_tilde_sub_id(data, self._tilde_sub)
        self._timer_control = self._build_timer_control(data)

    @cached_property
    def tilde_sub_id_map(self) -> Dict[int, int]:
        d: Dict[int, int] = {}
        for _, row in self._tilde_sub_id_to_sub.df.iterrows():
            d[row['subscription_id']] = row['tilde_subscription']
        return d

    @property
    def timer_callbacks(self) -> TracePointData:
        """
        Build timer callbacks table.

        Parameters
        ----------
        data : Ros2DataModel

        Returns
        -------
        pd.DataFrame
            Column
            - callback_object
            - node_handle
            - timer_handle
            - callback_group_addr
            - period_ns,
            - symbol
            - callback_id

        """
        return self._timer_callbacks

    @property
    def subscription_callbacks(self) -> TracePointData:
        """
        Build subscription callback table.

        Parameters
        ----------
        data : Ros2DataModel

        Returns
        -------
        pd.DataFrame
            columns
            - callback_object
            - callback_object_intra
            - node_handle
            - subscription_handle
            - callback_group_addr
            - topic_name
            - symbol
            - callback_id
            - depth

        """
        return self._sub_callbacks

    @property
    def service_callbacks(self) -> TracePointData:
        """
        Build service callback table.

        Parameters
        ----------
        data : Ros2DataModel

        Returns
        -------
        pd.DataFrame
            Columns
            - callback_id
            - callback_object
            - callback_group_addr
            - node_handle
            - service_handle
            - service_name
            - symbol

        """
        return self._srv_callbacks

    @property
    def nodes(self) -> TracePointData:
        """
        Build node table.

        Parameters
        ----------
        data : Ros2DataModel

        Returns
        -------
        pd.DataFrame
            Columns
            - node_handle
            - node_name

        """
        return self._nodes

    @property
    def publishers(self) -> TracePointData:
        """
        Get publisher info table.

        Returns
        -------
        pd.DataFrame
            Columns
            - publisher_handle
            - node_handle
            - topic_name
            - depth

        """
        return self._pub

    @property
    def executor(self) -> TracePointData:
        """
        Get executor info table.

        Returns
        -------
        pd.DataFrame
            Columns
            - executor_addr
            - executor_type_name

        """
        return self._executor_df.clone()

    @property
    def callback_groups(self) -> TracePointData:
        """
        Get callback group info table.

        Returns
        -------
        pd.DataFrame
            Columns
            - callback_group_addr
            - executor_addr
            - group_type_name

        """
        return self._cbg

    @property
    def tilde_publishers(self) -> TracePointData:
        """
        Get tilde wrapped publisher.

        Returns
        -------
        pd.DataFrame
            Columns
            - tilde_publisher
            - node_name
            - topic_name

        """
        return self._tilde

    @property
    def tilde_subscriptions(self) -> TracePointData:
        """
        Get tilde wrapped subscription.

        Returns
        -------
        pd.DataFrame
            Columns
            - tilde_subscription
            - node_name
            - topic_name

        """
        return self._tilde_sub

    @property
    def timer_controls(self) -> TracePointData:
        return self._timer_control

    @staticmethod
    def _build_publisher(
        data: Ros2DataModel,
    ) -> TracePointData:
        columns = ['publisher_id', 'publisher_handle', 'node_handle', 'topic_name', 'depth']
        publishers = data.publishers.clone()
        publishers.reset_index()

        def to_publisher_id(row: pd.Series):
            publisher_handle = row['publisher_handle']
            return f'publisher_{publisher_handle}'

        publishers.add_column('publisher_id', to_publisher_id)
        publishers.set_columns(columns)
        return publishers

    @staticmethod
    def _build_timer_control(
        data: Ros2DataModel,
    ) -> TracePointData:
        columns = ['timestamp', 'timer_handle', 'type', 'params']
        timers = data.timers.clone()
        timers.reset_index()
        timers.add_column('type', lambda _: 'init')

        def to_params(row: pd.Series):
            return {'period': row['period']}

        timers.add_column('params', to_params)
        timers.set_columns(columns)
        return timers

    @staticmethod
    def _build_executor(
        data: Ros2DataModel,
    ) -> TracePointData:
        columns = ['executor_id', 'executor_addr', 'executor_type_name']

        executors = data.executors.clone()
        executors.reset_index()
        executors_static = data.executors_static.clone()
        executors_static.reset_index()

        if len(executors_static) > 0:
            columns_ = columns[1:]  # ignore executor_id
            executors = TracePointData.concat(
                [executors, executors_static], columns_)

        def to_executor_id(row: pd.Series) -> str:
            addr = row['executor_addr']
            return f'executor_{addr}'

        executors.add_column('executor_id', to_executor_id)
        executors.set_columns(columns)

        # data.callback_groups returns duplicate results that differ only in timestamp.
        # Remove duplicates to make it unique.
        executors.drop_duplicate()

        return executors

    @staticmethod
    def _build_cbg(
        data: Ros2DataModel,
    ) -> TracePointData:
        columns = ['callback_group_id', 'callback_group_addr', 'group_type_name', 'executor_addr']
        callback_groups = data.callback_groups.clone()
        callback_groups.reset_index()

        callback_groups_static = data.callback_groups_static.clone()
        callback_groups_static.reset_index()

        executors_static = data.executors_static.clone()
        executors_static.reset_index()

        if len(callback_groups_static) > 0 and len(executors_static) > 0:
            merge(callback_groups_static, executors_static, 'entities_collector_addr')
            columns_ = columns[1:]  # ignore callback_group_id
            callback_groups = TracePointData.concat(
                [callback_groups, callback_groups_static], columns_)

        def to_callback_group_id(row: pd.Series) -> str:
            addr = row['callback_group_addr']
            return CallbackGroupAddr(addr).group_id

        callback_groups.add_column('callback_group_id', to_callback_group_id)
        callback_groups.set_columns(columns)

        # data.callback_groups returns duplicate results that differ only in timestamp.
        # Remove duplicates to make it unique.
        callback_groups.drop_duplicate()

        executor_duplicated_indexes = []
        for _, group in callback_groups.df.groupby('callback_group_addr'):
            if len(group) >= 2:
                msg = ('Multiple executors using the same callback group were detected. '
                       'The last executor will be used. ')
                exec_addr = list(group['executor_addr'].values)
                msg += f'executor address: {exec_addr}. '
                data_model_srv = DataModelService(data)
                cbg_addr = set(group['callback_group_addr'].values)
                for addr in cbg_addr:
                    node_names_and_cb_symbols = data_model_srv.get_node_names_and_cb_symbols(addr)
                    msg += f'callback_group_addr: {addr}.\n'
                    for i, node_name_and_cb_symbol in enumerate(node_names_and_cb_symbols):
                        msg += f'\t|node name {i}| {node_name_and_cb_symbol[0]}.\n'
                        msg += f'\t|callback symbol {i}| {node_name_and_cb_symbol[1]}.\n'
                # This warning occurs frequently,
                # but currently does not significantly affect behavior.
                # Therefore, the log level is temporarily lowered.
                logger.log(WARN-1, msg)
                executor_duplicated_indexes += list(group.index)[:-1]

        if len(executor_duplicated_indexes) >= 1:
            callback_groups.drop_row(executor_duplicated_indexes)

        return callback_groups

    @staticmethod
    def _build_timer_callbacks(
        data: Ros2DataModel,
    ) -> TracePointData:
        columns = [
            'callback_id', 'callback_object', 'node_handle', 'timer_handle', 'callback_group_addr',
            'period_ns', 'symbol', 'construction_order'
        ]

        def callback_id(row: pd.Series) -> str:
            cb_object = row['callback_object']
            return f'timer_callback_{cb_object}'
        timers = data.timers.clone()
        timers.reset_index()
        timers.rename_column('period', 'period_ns')

        merge_drop_columns = ['tid', 'rmw_handle']
        timer_node_links = data.timer_node_links.clone()
        timer_node_links.reset_index()
        timer_node_links.remove_column('timestamp')
        merge(timers, timer_node_links, 'timer_handle', merge_drop_columns=merge_drop_columns)

        callback_objects = data.callback_objects.clone()
        callback_objects.reset_index()
        callback_objects.rename_column('reference', 'timer_handle')
        callback_objects.remove_column('timestamp')
        merge(timers, callback_objects, 'timer_handle', merge_drop_columns=merge_drop_columns)

        symbols = data.callback_symbols.clone()
        symbols.reset_index()
        symbols.remove_column('timestamp')
        merge(timers, symbols, 'callback_object', merge_drop_columns=merge_drop_columns)

        DataFrameFormatted._add_construction_order(
            timers, 'construction_order', 'timestamp', 'node_handle', 'period_ns', 'symbol')

        callback_group_timer = data.callback_group_timer.clone()
        callback_group_timer.reset_index()
        merge(timers, callback_group_timer, 'timer_handle')

        timers.add_column('callback_id', callback_id)

        timers.set_columns(columns)

        return timers

    @staticmethod
    def _build_sub_callbacks(
        data: Ros2DataModel,
    ) -> TracePointData:
        columns = [
            'callback_id', 'callback_object', 'callback_object_intra', 'node_handle',
            'subscription_handle', 'callback_group_addr', 'topic_name', 'symbol', 'depth',
            'construction_order'
        ]

        def callback_id(row: pd.Series) -> str:
            cb_object = row['callback_object']
            return f'subscription_callback_{cb_object}'

        merge_drop_columns = ['tid', 'rmw_handle']

        subscriptions = data.subscriptions.clone()
        subscriptions.reset_index()

        subscription_callback_object = \
            DataFrameFormatted._format_subscription_callback_object(data)

        merge(subscriptions, subscription_callback_object, 'subscription_handle',
              merge_drop_columns=merge_drop_columns)

        symbols = data.callback_symbols.clone()
        symbols.reset_index()
        symbols.remove_column('timestamp')
        merge(subscriptions, symbols, 'callback_object', merge_drop_columns=merge_drop_columns)

        DataFrameFormatted._add_construction_order(
            subscriptions, 'construction_order', 'timestamp',
            'node_handle', 'topic_name', 'symbol')

        callback_group_subscription = data.callback_group_subscription.clone()
        callback_group_subscription.reset_index()
        merge(subscriptions, callback_group_subscription, 'subscription_handle')

        subscriptions.add_column('callback_id', callback_id)

        subscriptions.set_columns(columns)

        return subscriptions

    KeyType = Tuple[Union[int, str], Union[int, str], Union[str, int]]

    @staticmethod
    def _add_construction_order(
        data: TracePointData,
        column_name: str,
        timestamp_column: str,
        node_handle_column: str,
        callback_parameter_column: str,
        symbol_column: str
    ) -> None:

        data.sort(timestamp_column)
        order: defaultdict[DataFrameFormatted.KeyType, int] = defaultdict(int)

        def construct_order(row: pd.Series) -> int:
            node = row[node_handle_column]
            callback_param = row[callback_parameter_column]
            symbol = row[symbol_column]
            key: DataFrameFormatted.KeyType = node, callback_param, symbol
            order_ = int(order[key])
            order[key] += 1
            return order_

        data.add_column(column_name, construct_order)

    @staticmethod
    def _build_srv_callbacks(
        data: Ros2DataModel,
    ) -> TracePointData:
        columns = [
            'callback_id', 'callback_object', 'node_handle',
            'service_handle', 'callback_group_addr', 'service_name', 'symbol', 'construction_order'
        ]

        def callback_id(row: pd.Series) -> str:
            cb_object = row['callback_object']
            return f'service_callback_{cb_object}'

        merge_drop_columns = ['tid', 'rmw_handle']

        services = data.services.clone()
        services.reset_index()

        callback_objects = data.callback_objects.clone()
        callback_objects.reset_index()
        callback_objects.rename_column('reference', 'service_handle')
        callback_objects.remove_column('timestamp')
        merge(services, callback_objects, 'service_handle', merge_drop_columns=merge_drop_columns)

        symbols = data.callback_symbols.clone()
        symbols.reset_index()
        symbols.remove_column('timestamp')
        merge(services, symbols, 'callback_object', merge_drop_columns=merge_drop_columns)

        DataFrameFormatted._add_construction_order(
            services, 'construction_order',
            'timestamp', 'node_handle', 'service_name', 'symbol')

        callback_group_service = data.callback_group_service.clone()
        callback_group_service.reset_index()
        merge(services, callback_group_service, 'service_handle')

        services.add_column('callback_id', callback_id)

        services.set_columns(columns)

        return services

    @staticmethod
    def _build_tilde_subscription(
        data: Ros2DataModel,
    ) -> TracePointData:
        columns = ['tilde_subscription', 'node_name', 'topic_name']

        tilde_subscriptions = data.tilde_subscriptions.clone()
        tilde_subscriptions.reset_index()

        tilde_subscriptions.rename_column('subscription', 'tilde_subscription')
        tilde_subscriptions.set_columns(columns)
        return tilde_subscriptions

    @staticmethod
    def _build_tilde_publisher(
        data: Ros2DataModel,
    ) -> TracePointData:
        columns = ['tilde_publisher', 'tilde_subscription', 'node_name', 'topic_name']

        tilde_publishers = data.tilde_publishers.clone()
        tilde_publishers.reset_index()
        tilde_publishers.rename_column('publisher', 'tilde_publisher')
        tilde_publishers.set_columns(columns)
        return tilde_publishers

    @staticmethod
    def _build_tilde_sub_id(
        data: Ros2DataModel,
        sub: TracePointData
    ) -> TracePointData:
        columns = ['subscription_id', 'tilde_subscription', 'node_name', 'topic_name']
        tilde_subscribe_added = data.tilde_subscribe_added.clone()
        tilde_subscribe_added.reset_index()
        tilde_subscribe_added.merge(sub, ['node_name', 'topic_name'], how='left')

        tilde_subscribe_added.set_columns(columns)
        return tilde_subscribe_added

    @staticmethod
    def _build_tilde_sub(
        data: Ros2DataModel,
    ) -> TracePointData:
        columns = [
            'callback_id', 'callback_object', 'callback_object_intra', 'node_handle',
            'subscription_handle', 'callback_group_addr', 'topic_name', 'symbol', 'depth'
        ]

        def callback_id(row: pd.Series) -> str:
            cb_object = row['callback_object']
            return f'subscription_callback_{cb_object}'

        subscriptions = data.subscriptions.clone()
        subscriptions.reset_index()

        callback_objects = DataFrameFormatted._format_subscription_callback_object(data)
        merge(subscriptions, callback_objects, 'subscription_handle')

        symbols = data.callback_symbols.clone()
        symbols.reset_index()
        merge(subscriptions, symbols, 'callback_object')

        cbg = data.callback_group_subscription.clone()
        cbg.reset_index()
        merge(subscriptions, cbg, 'subscription_handle')

        subscriptions.add_column('callback_id', callback_id)

        subscriptions.set_columns(columns)

        return subscriptions

    @staticmethod
    def _is_ignored_subscription(
        data: Ros2DataModel,
        subscription_handle: int
    ) -> bool:
        sub_df = data.subscriptions.clone()
        sub_df.filter_rows('index', subscription_handle)
        nodes = data.nodes.clone()
        nodes.reset_index()
        merge(sub_df, nodes, 'node_handle')

        try:
            ns = sub_df.at(0, 'namespace')
            name = sub_df.at(0, 'name')
            topic_name = sub_df.at(0, 'topic_name')

            if ns == '/' and name == 'rviz2':
                return True

            if topic_name == '/parameter_events':
                return True
        except KeyError:
            pass
        return False

    @staticmethod
    def _format_subscription_callback_object(
        data: Ros2DataModel,
    ) -> TracePointData:
        """
        Split the callback_object of the subscription callback.

        into callback_object and callback_object_intra.

        Parameters
        ----------
        data : Ros2DataModel
            data

        Returns
        -------
        pd.DataFrame
            columns
            - subscription_handle
            - callback_object
            - callback_object_intra [Optional]

        Raises
        ------
        InvalidArgumentError

        """
        callback_objects = data.callback_objects.clone()
        callback_objects.reset_index()
        callback_objects.rename_column('reference', 'subscription')
        subscription_objects = data.subscription_objects.clone()
        subscription_objects.reset_index()

        # Leave timestamp of rclcpp_subscription_callback_added trace point.
        subscription_objects.drop_column('timestamp')
        merge(subscription_objects, callback_objects, 'subscription',
              merge_drop_columns=['tid', 'rmw_handle'])

        ret_data = TracePointIntermediateData(
            ['subscription_handle', 'callback_object', 'callback_object_intra'],
            {'callback_object_intra': 'Int64'}
        )
        for key, group in subscription_objects.df.groupby('subscription_handle'):
            group.reset_index(drop=True, inplace=True)

            subscription_handle = int(key)  # type: ignore
            if DataFrameFormatted._is_ignored_subscription(data, subscription_handle):
                continue

            record = {
                'subscription_handle': key,
            }
            if len(group) == 1:
                record['callback_object'] = group.at[0, 'callback_object']
            elif len(group) == 2:
                # NOTE:
                # The smaller timestamp is the callback_object of the in-process communication.
                # The larger timestamp is callback_object for inter-process communication.
                group.sort_values('timestamp', inplace=True)
                group.reset_index(drop=True, inplace=True)
                record['callback_object'] = group.at[1, 'callback_object']
                record['callback_object_intra'] = group.at[0, 'callback_object']
            else:
                cb_objs = group['callback_object'].values
                logger.warning(
                    'More than three callbacks are registered in one subscription_handle. '
                    'Skip loading callback info. The following callbacks cannot be measured.'
                    f'subscription_handle = {key}, '
                    f'callback_objects = {cb_objs}')
            ret_data.append(record)
        return ret_data.get_finalized()

    @staticmethod
    def _build_nodes(
        data: Ros2DataModel
    ) -> TracePointData:
        columns = ['node_id', 'node_handle', 'node_name']

        node = data.nodes.clone()
        node.reset_index()

        def ns_and_node_name(row: pd.Series) -> str:
            ns: str = row['namespace']
            name: str = row['name']

            if ns[-1] == '/':
                return ns + name
            else:
                return ns + '/' + name

        node.add_column('node_name', ns_and_node_name)

        def to_node_id(row: pd.Series) -> str:
            node_name = row['node_name']
            node_handle = row['node_handle']
            return f'{node_name}_{node_handle}'

        node.add_column('node_id', to_node_id)
        node.set_columns(columns)
        return node


def merge(
    left_data: TracePointData,
    right_data: TracePointData,
    on,
    how: Optional[str] = None,
    merge_drop_columns: Optional[List[str]] = None
):
    how = how or 'inner'
    merge_drop_columns = merge_drop_columns or ['timestamp', 'tid', 'rmw_handle']
    left_data.merge(right_data, on, how=how, drop_columns=merge_drop_columns)<|MERGE_RESOLUTION|>--- conflicted
+++ resolved
@@ -17,11 +17,7 @@
 from collections import defaultdict
 from functools import cached_property, lru_cache
 from logging import getLogger, WARN
-<<<<<<< HEAD
 from typing import Dict, List, Optional, Sequence, Tuple, Union
-=======
-from typing import Dict, List, Optional, Sequence
->>>>>>> 6985fdb3
 
 from caret_analyze.infra.lttng.value_objects.timer_control import TimerInit
 from caret_analyze.value_objects.timer import TimerValue
