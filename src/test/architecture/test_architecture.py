--- conflicted
+++ resolved
@@ -316,32 +316,13 @@
         Architecture._verify([node_mock])
         assert len(caplog.record_tuples) == 1
 
-<<<<<<< HEAD
-    architecture_template = Template("""
+    template_architecture_assign = Template("""
 named_paths: []
-=======
-    # define template text of rename function
-    template_architecture = Template("""
-named_paths:
-- path_name: target_path_0
-  node_chain:
-  - node_name: /node_0
-    publish_topic_name: /topic_0
-  - node_name: $node
-    subscribe_topic_name: /topic_0
-- path_name: $path
-  node_chain:
-  - node_name: $node
-    publish_topic_name: $topic
-  - node_name: /node_0
-    subscribe_topic_name: $topic
->>>>>>> 4756a0b8
 executors:
 - executor_type: single_threaded_executor
   executor_name: executor_0
   callback_group_names:
   - /callback_group_0
-<<<<<<< HEAD
 nodes:
 - node_name: /pong_node
   callback_groups:
@@ -390,18 +371,18 @@
     def test_assign_publisher(self, mocker):
         # assign publisher to template
         architecture_text = \
-            self.architecture_template.substitute(passings='',
-                                                  publishes='',
-                                                  contexts='')
+            self.template_architecture_assign.substitute(passings='',
+                                                         publishes='',
+                                                         contexts='')
         mocker.patch('builtins.open', mocker.mock_open(read_data=architecture_text))
         arch = Architecture('yaml', 'architecture.yaml')
 
         arch.assign_publisher('/pong_node', '/ping', 'timer_callback_1')
 
         architecture_text_expected = \
-            self.architecture_template.substitute(passings='',
-                                                  publishes=self.publishes_text,
-                                                  contexts='')
+            self.template_architecture_assign.substitute(passings='',
+                                                         publishes=self.publishes_text,
+                                                         contexts='')
         mocker.patch('builtins.open', mocker.mock_open(read_data=architecture_text_expected))
         arch_expected = Architecture('yaml', 'architecture.yaml')
 
@@ -412,18 +393,18 @@
 
         # assign publisher to be full architecture
         architecture_text = \
-            self.architecture_template.substitute(passings=self.passings_text,
-                                                  publishes='',
-                                                  contexts=self.contexts_text)
+            self.template_architecture_assign.substitute(passings=self.passings_text,
+                                                         publishes='',
+                                                         contexts=self.contexts_text)
         mocker.patch('builtins.open', mocker.mock_open(read_data=architecture_text))
         arch = Architecture('yaml', 'architecture.yaml')
 
         arch.assign_publisher('/pong_node', '/ping', 'timer_callback_1')
 
         architecture_text_expected = \
-            self.architecture_template.substitute(passings=self.passings_text,
-                                                  publishes=self.publishes_text,
-                                                  contexts=self.contexts_text)
+            self.template_architecture_assign.substitute(passings=self.passings_text,
+                                                         publishes=self.publishes_text,
+                                                         contexts=self.contexts_text)
         mocker.patch('builtins.open', mocker.mock_open(read_data=architecture_text_expected))
         arch_expected = Architecture('yaml', 'architecture.yaml')
 
@@ -435,18 +416,18 @@
     def test_assign_passings(self, mocker):
         # assign passing to template
         architecture_text = \
-            self.architecture_template.substitute(passings='',
-                                                  publishes='',
-                                                  contexts='')
+            self.template_architecture_assign.substitute(passings='',
+                                                         publishes='',
+                                                         contexts='')
         mocker.patch('builtins.open', mocker.mock_open(read_data=architecture_text))
         arch = Architecture('yaml', 'architecture.yaml')
 
         arch.assign_message_passings('/pong_node', 'timer_callback_1', 'subscription_callback_0')
 
         architecture_text_expected = \
-            self.architecture_template.substitute(passings=self.passings_text,
-                                                  publishes='',
-                                                  contexts='')
+            self.template_architecture_assign.substitute(passings=self.passings_text,
+                                                         publishes='',
+                                                         contexts='')
         mocker.patch('builtins.open', mocker.mock_open(read_data=architecture_text_expected))
         arch_expected = Architecture('yaml', 'architecture.yaml')
 
@@ -457,18 +438,18 @@
 
         # assign passing to be full architecture
         architecture_text = \
-            self.architecture_template.substitute(passings='',
-                                                  publishes=self.publishes_text,
-                                                  contexts=self.contexts_text)
+            self.template_architecture_assign.substitute(passings='',
+                                                         publishes=self.publishes_text,
+                                                         contexts=self.contexts_text)
         mocker.patch('builtins.open', mocker.mock_open(read_data=architecture_text))
         arch = Architecture('yaml', 'architecture.yaml')
 
         arch.assign_message_passings('/pong_node', 'timer_callback_1', 'subscription_callback_0')
 
         architecture_text_expected = \
-            self.architecture_template.substitute(passings=self.passings_text,
-                                                  publishes=self.publishes_text,
-                                                  contexts=self.contexts_text)
+            self.template_architecture_assign.substitute(passings=self.passings_text,
+                                                         publishes=self.publishes_text,
+                                                         contexts=self.contexts_text)
         mocker.patch('builtins.open', mocker.mock_open(read_data=architecture_text_expected))
         arch_expected = Architecture('yaml', 'architecture.yaml')
 
@@ -480,18 +461,18 @@
     def test_assign_message_contexts(self, mocker):
         # assign message context to template
         architecture_text = \
-            self.architecture_template.substitute(passings='',
-                                                  publishes=self.publishes_text,
-                                                  contexts='')
+            self.template_architecture_assign.substitute(passings='',
+                                                         publishes=self.publishes_text,
+                                                         contexts='')
         mocker.patch('builtins.open', mocker.mock_open(read_data=architecture_text))
         arch = Architecture('yaml', 'architecture.yaml')
 
         arch.assign_message_context('/pong_node', 'callback_chain', '/pong', '/ping')
 
         architecture_text_expected = \
-            self.architecture_template.substitute(passings='',
-                                                  publishes=self.publishes_text,
-                                                  contexts=self.contexts_text)
+            self.template_architecture_assign.substitute(passings='',
+                                                         publishes=self.publishes_text,
+                                                         contexts=self.contexts_text)
         mocker.patch('builtins.open', mocker.mock_open(read_data=architecture_text_expected))
         arch_expected = Architecture('yaml', 'architecture.yaml')
 
@@ -502,18 +483,18 @@
 
         # assign message context to be full architecture
         architecture_text = \
-            self.architecture_template.substitute(passings=self.passings_text,
-                                                  publishes=self.publishes_text,
-                                                  contexts='')
+            self.template_architecture_assign.substitute(passings=self.passings_text,
+                                                         publishes=self.publishes_text,
+                                                         contexts='')
         mocker.patch('builtins.open', mocker.mock_open(read_data=architecture_text))
         arch = Architecture('yaml', 'architecture.yaml')
 
         arch.assign_message_context('/pong_node', 'callback_chain', '/pong', '/ping')
 
         architecture_text_expected = \
-            self.architecture_template.substitute(passings=self.passings_text,
-                                                  publishes=self.publishes_text,
-                                                  contexts=self.contexts_text)
+            self.template_architecture_assign.substitute(passings=self.passings_text,
+                                                         publishes=self.publishes_text,
+                                                         contexts=self.contexts_text)
         mocker.patch('builtins.open', mocker.mock_open(read_data=architecture_text_expected))
         arch_expected = Architecture('yaml', 'architecture.yaml')
 
@@ -521,7 +502,27 @@
         assert set(arch.communications) == set(arch_expected.communications)
         assert set(arch.executors) == set(arch_expected.executors)
         assert set(arch.paths) == set(arch_expected.paths)
-=======
+
+    # define template text of rename function
+    template_architecture_rename = Template("""
+named_paths:
+- path_name: target_path_0
+  node_chain:
+  - node_name: /node_0
+    publish_topic_name: /topic_0
+  - node_name: $node
+    subscribe_topic_name: /topic_0
+- path_name: $path
+  node_chain:
+  - node_name: $node
+    publish_topic_name: $topic
+  - node_name: /node_0
+    subscribe_topic_name: $topic
+executors:
+- executor_type: single_threaded_executor
+  executor_name: executor_0
+  callback_group_names:
+  - /callback_group_0
 - executor_type: single_threaded_executor
   executor_name: $executor
   callback_group_names:
@@ -576,10 +577,12 @@
 
     def test_rename_node(self, mocker):
         architecture_text = \
-            self.template_architecture.substitute(node='/node_1', executor='executor_1',
-                                                  topic='/topic_1', path='target_path_1',
-                                                  callback_1='/callback_1',
-                                                  callback_2='/callback_2')
+            self.template_architecture_rename.substitute(node='/node_1',
+                                                         executor='executor_1',
+                                                         topic='/topic_1',
+                                                         path='target_path_1',
+                                                         callback_1='/callback_1',
+                                                         callback_2='/callback_2')
         mocker.patch('builtins.open', mocker.mock_open(read_data=architecture_text))
         arch = Architecture('yaml', 'architecture.yaml')
 
@@ -597,10 +600,12 @@
 
         # define node renamed text
         renamed_architecture_text = \
-            self.template_architecture.substitute(node='/changed_node', executor='executor_1',
-                                                  topic='/topic_1', path='target_path_1',
-                                                  callback_1='/callback_1',
-                                                  callback_2='/callback_2')
+            self.template_architecture_rename.substitute(node='/changed_node',
+                                                         executor='executor_1',
+                                                         topic='/topic_1',
+                                                         path='target_path_1',
+                                                         callback_1='/callback_1',
+                                                         callback_2='/callback_2')
         mocker.patch('builtins.open', mocker.mock_open(read_data=renamed_architecture_text))
         arch_expected = Architecture('yaml', 'architecture.yaml')
 
@@ -611,10 +616,12 @@
 
     def test_rename_executor(self, mocker):
         architecture_text = \
-            self.template_architecture.substitute(node='/node_1', executor='executor_1',
-                                                  topic='/topic_1', path='target_path_1',
-                                                  callback_1='/callback_1',
-                                                  callback_2='/callback_2')
+            self.template_architecture_rename.substitute(node='/node_1',
+                                                         executor='executor_1',
+                                                         topic='/topic_1',
+                                                         path='target_path_1',
+                                                         callback_1='/callback_1',
+                                                         callback_2='/callback_2')
         mocker.patch('builtins.open', mocker.mock_open(read_data=architecture_text))
         arch = Architecture('yaml', 'architecture.yaml')
 
@@ -632,10 +639,12 @@
 
         # define executor renamed text
         renamed_architecture_text = \
-            self.template_architecture.substitute(node='/node_1', executor='changed_executor',
-                                                  topic='/topic_1', path='target_path_1',
-                                                  callback_1='/callback_1',
-                                                  callback_2='/callback_2')
+            self.template_architecture_rename.substitute(node='/node_1',
+                                                         executor='changed_executor',
+                                                         topic='/topic_1',
+                                                         path='target_path_1',
+                                                         callback_1='/callback_1',
+                                                         callback_2='/callback_2')
         mocker.patch('builtins.open', mocker.mock_open(read_data=renamed_architecture_text))
         arch_expected = Architecture('yaml', 'architecture.yaml')
 
@@ -646,10 +655,12 @@
 
     def test_rename_topic(self, mocker):
         architecture_text = \
-            self.template_architecture.substitute(node='/node_1', executor='executor_1',
-                                                  topic='/topic_1', path='target_path_1',
-                                                  callback_1='/callback_1',
-                                                  callback_2='/callback_2')
+            self.template_architecture_rename.substitute(node='/node_1',
+                                                         executor='executor_1',
+                                                         topic='/topic_1',
+                                                         path='target_path_1',
+                                                         callback_1='/callback_1',
+                                                         callback_2='/callback_2')
         mocker.patch('builtins.open', mocker.mock_open(read_data=architecture_text))
         arch = Architecture('yaml', 'architecture.yaml')
 
@@ -657,10 +668,12 @@
 
         # define topic renamed text
         renamed_architecture_text = \
-            self.template_architecture.substitute(node='/node_1', executor='executor_1',
-                                                  topic='/changed_topic', path='target_path_1',
-                                                  callback_1='/callback_1',
-                                                  callback_2='/callback_2')
+            self.template_architecture_rename.substitute(node='/node_1',
+                                                         executor='executor_1',
+                                                         topic='/changed_topic',
+                                                         path='target_path_1',
+                                                         callback_1='/callback_1',
+                                                         callback_2='/callback_2')
         mocker.patch('builtins.open', mocker.mock_open(read_data=renamed_architecture_text))
         arch_expected = Architecture('yaml', 'architecture.yaml')
 
@@ -671,10 +684,12 @@
 
     def test_rename_callback(self, mocker):
         architecture_text = \
-            self.template_architecture.substitute(node='/node_1', executor='executor_1',
-                                                  topic='/topic_1', path='target_path_1',
-                                                  callback_1='/callback_1',
-                                                  callback_2='/callback_2')
+            self.template_architecture_rename.substitute(node='/node_1',
+                                                         executor='executor_1',
+                                                         topic='/topic_1',
+                                                         path='target_path_1',
+                                                         callback_1='/callback_1',
+                                                         callback_2='/callback_2')
         mocker.patch('builtins.open', mocker.mock_open(read_data=architecture_text))
         arch = Architecture('yaml', 'architecture.yaml')
 
@@ -693,10 +708,12 @@
 
         # define callback renamed text
         renamed_architecture_text = \
-            self.template_architecture.substitute(node='/node_1', executor='executor_1',
-                                                  topic='/topic_1', path='target_path_1',
-                                                  callback_1='/changed_callback_0',
-                                                  callback_2='/changed_callback_1')
+            self.template_architecture_rename.substitute(node='/node_1',
+                                                         executor='executor_1',
+                                                         topic='/topic_1',
+                                                         path='target_path_1',
+                                                         callback_1='/changed_callback_0',
+                                                         callback_2='/changed_callback_1')
         mocker.patch('builtins.open', mocker.mock_open(read_data=renamed_architecture_text))
         arch_expected = Architecture('yaml', 'architecture.yaml')
 
@@ -707,10 +724,12 @@
 
     def test_rename_path(self, mocker):
         architecture_text = \
-            self.template_architecture.substitute(node='/node_1', executor='executor_1',
-                                                  topic='/topic_1', path='target_path_1',
-                                                  callback_1='/callback_1',
-                                                  callback_2='/callback_2')
+            self.template_architecture_rename.substitute(node='/node_1',
+                                                         executor='executor_1',
+                                                         topic='/topic_1',
+                                                         path='target_path_1',
+                                                         callback_1='/callback_1',
+                                                         callback_2='/callback_2')
         mocker.patch('builtins.open', mocker.mock_open(read_data=architecture_text))
         arch = Architecture('yaml', 'architecture.yaml')
 
@@ -727,15 +746,16 @@
 
         # define path renamed text
         renamed_architecture_text = \
-            self.template_architecture.substitute(node='/node_1', executor='executor_1',
-                                                  topic='/topic_1', path='changed_path',
-                                                  callback_1='/callback_1',
-                                                  callback_2='/callback_2')
+            self.template_architecture_rename.substitute(node='/node_1',
+                                                         executor='executor_1',
+                                                         topic='/topic_1',
+                                                         path='changed_path',
+                                                         callback_1='/callback_1',
+                                                         callback_2='/callback_2')
         mocker.patch('builtins.open', mocker.mock_open(read_data=renamed_architecture_text))
         arch_expected = Architecture('yaml', 'architecture.yaml')
 
         assert set(arch.nodes) == set(arch_expected.nodes)
         assert set(arch.communications) == set(arch_expected.communications)
         assert set(arch.paths) == set(arch_expected.paths)
-        assert set(arch.executors) == set(arch_expected.executors)
->>>>>>> 4756a0b8
+        assert set(arch.executors) == set(arch_expected.executors)